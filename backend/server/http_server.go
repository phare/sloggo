--- conflicted
+++ resolved
@@ -33,11 +33,7 @@
 	FilterRowCount int                         `json:"filterRowCount"`
 	ChartData      []db.ChartDataPoint         `json:"chartData"`
 	Facets         map[string]db.FacetMetadata `json:"facets"`
-<<<<<<< HEAD
 	Metadata       map[string]any              `json:"metadata,omitempty"`
-=======
-	Metadata       map[string]interface{}      `json:"metadata,omitempty"`
->>>>>>> f81ff7b6
 }
 
 // Using db.ChartDataPoint type instead of redefining it here
@@ -79,11 +75,8 @@
 		query := r.URL.Query()
 
 		// Pagination parameters
-<<<<<<< HEAD
 		size := 50
-=======
-		size := 40
->>>>>>> f81ff7b6
+    
 		if sizeStr := query.Get("size"); sizeStr != "" {
 			if parsedSize, err := strconv.Atoi(sizeStr); err == nil && parsedSize > 0 {
 				size = parsedSize
@@ -92,7 +85,6 @@
 
 		// Parse cursor (timestamp) for pagination
 		var cursor time.Time
-<<<<<<< HEAD
 		now := time.Now()
 
 		if cursorStr := query.Get("cursor"); cursorStr != "" {
@@ -112,40 +104,16 @@
 			cursor = now
 		}
 
-=======
-		if cursorStr := query.Get("cursor"); cursorStr != "" {
-			if parsedCursor, err := strconv.ParseInt(cursorStr, 10, 64); err == nil {
-				cursor = time.Unix(0, parsedCursor*int64(time.Millisecond))
-			} else {
-				// Use current time if parsing fails
-				cursor = time.Now()
-			}
-		} else {
-			// Default to current time if no cursor provided
-			cursor = time.Now()
-		}
-
-		// Log the parsed cursor for debugging
-		log.Printf("Parsed cursor: %v", cursor)
-
->>>>>>> f81ff7b6
 		// Direction for pagination
 		direction := query.Get("direction")
 		if direction == "" {
 			direction = "next"
-<<<<<<< HEAD
 		} else if direction != "next" && direction != "prev" {
 			direction = "next"
 		}
 
 		// Filters
 		filters := make(map[string]any)
-=======
-		}
-
-		// Filters
-		filters := make(map[string]interface{})
->>>>>>> f81ff7b6
 
 		// Level filter
 		if levelStr := query.Get("level"); levelStr != "" {
@@ -247,23 +215,7 @@
 			return
 		}
 
-<<<<<<< HEAD
-=======
-		// If no logs were returned and we're using 'prev' direction (which is for initial load),
-		// try again with 'next' direction from the oldest possible time to get at least some data
-		// If no logs were found and we're using 'prev' direction (which is for initial load),
-		// try again with 'next' direction from the oldest possible time to get at least some data
-		if len(logs) == 0 && direction == "prev" {
-			oldCursor := time.Date(1970, 1, 1, 0, 0, 0, 0, time.UTC) // Unix epoch start
-			logs, totalCount, filterCount, err = db.GetLogs(size, oldCursor, "next", filters, sortField, sortOrder)
-			if err != nil {
-				log.Printf("Error fetching logs with fallback: %v", err)
-				http.Error(w, "Internal server error", http.StatusInternalServerError)
-				return
-			}
-		}
-
->>>>>>> f81ff7b6
+
 		// Get facets for filtering
 		facets, err := db.GetFacets(filters)
 		if err != nil {
@@ -280,7 +232,7 @@
 			return
 		}
 
-<<<<<<< HEAD
+
 		// Process logs for API response format
 		for i := range logs {
 			// Parse structured data JSON if present
@@ -290,23 +242,6 @@
 				// Attempt to parse the JSON data
 				if err := json.Unmarshal([]byte(logs[i].StructuredData), &structData); err != nil {
 					log.Printf("Error parsing structured data for row %d", logs[i].RowID)
-=======
-		log.Printf("Retrieved %d logs from database", len(logs))
-
-		// Process logs for API response format
-		for i := range logs {
-			// Parse structured data if present
-			structData := make(map[string]string)
-			if logs[i].StructuredData != "" {
-				// Simple parsing - in real implementation would need proper parsing
-				// of the RFC5424 structured data format
-				pairs := strings.Split(logs[i].StructuredData, " ")
-				for _, pair := range pairs {
-					kv := strings.SplitN(pair, "=", 2)
-					if len(kv) == 2 {
-						structData[kv[0]] = strings.Trim(kv[1], "\"")
-					}
->>>>>>> f81ff7b6
 				}
 			}
 
@@ -338,11 +273,6 @@
 				nextCursor = &nextVal
 				prevCursor = &prevVal
 			}
-<<<<<<< HEAD
-=======
-
-			// Cursors are now set properly
->>>>>>> f81ff7b6
 		}
 
 		// Prepare the response
@@ -353,11 +283,7 @@
 				FilterRowCount: filterCount,
 				ChartData:      chartData,
 				Facets:         facets,
-<<<<<<< HEAD
 				Metadata:       map[string]any{},
-=======
-				Metadata:       map[string]interface{}{},
->>>>>>> f81ff7b6
 			},
 			NextCursor: nextCursor,
 			PrevCursor: prevCursor,
