--- conflicted
+++ resolved
@@ -52,11 +52,8 @@
 - `SLOGGO_UDP_PORT`: Port for the UDP Syslog listener (default: `5514`).
 - `SLOGGO_TCP_PORT`: Port for the TCP Syslog listener (default: `6514`).
 - `SLOGGO_API_PORT`: Port for the API (default: `8080`).
-<<<<<<< HEAD
 - `SLOGGO_LOG_RETENTION_MINUTES`: Duration in minutes to keep logs before deletion (default: `43200` - 30 days).
-=======
-- `SLOGGO_LOG_RETENTION_MINUTES`: Duration in minutes to keep logs before deletion (default: `4320` - 3 days).
->>>>>>> f81ff7b6
+
 
 ## Contributing
 
